/*
 * ltt/probes/fs-trace.c
 *
 * FS tracepoint probes.
 *
 * (C) Copyright 2009 - Mathieu Desnoyers <mathieu.desnoyers@polymtl.ca>
 * Dual LGPL v2.1/GPL v2 license.
 */

#include <linux/module.h>
#include <linux/buffer_head.h>
#include <trace/fs.h>

#include "../ltt-type-serializer.h"

void probe_fs_buffer_wait_start(void *_data, struct buffer_head *bh)
{
	trace_mark_tp(fs, buffer_wait_start, fs_buffer_wait_start,
		probe_fs_buffer_wait_start, "bh %p", bh);
}

void probe_fs_buffer_wait_end(void *_data, struct buffer_head *bh)
{
	trace_mark_tp(fs, buffer_wait_end, fs_buffer_wait_end,
		probe_fs_buffer_wait_end, "bh %p", bh);
}

void probe_fs_exec(void *_data, const char *filename)
{
	trace_mark_tp(fs, exec, fs_exec, probe_fs_exec, "filename %s",
		filename);
}

void probe_fs_ioctl(void *_data, unsigned int fd, unsigned int cmd, unsigned long arg)
{
	trace_mark_tp(fs, ioctl, fs_ioctl, probe_fs_ioctl,
		"fd %u cmd %u arg %lu", fd, cmd, arg);
}

void probe_fs_open(void *_data, int fd, char *filename)
{
	trace_mark_tp(fs, open, fs_open, probe_fs_open,
		"fd %d filename %s", fd, filename);
}

void probe_fs_close(void *_data, unsigned int fd)
{
	trace_mark_tp(fs, close, fs_close, probe_fs_close, "fd %u", fd);
}

void probe_fs_lseek(void *_data, unsigned int fd, long offset, unsigned int origin)
{
	trace_mark_tp(fs, lseek, fs_lseek, probe_fs_lseek,
		"fd %u offset %ld origin %u", fd, offset, origin);
}

void probe_fs_llseek(void *_data, unsigned int fd, loff_t offset, unsigned int origin)
{
	trace_mark_tp(fs, llseek, fs_llseek, probe_fs_llseek,
		"fd %u offset %lld origin %u", fd,
		(long long)offset, origin);
}

void probe_fs_read(void *_data, unsigned int fd, char __user *buf, size_t count,
		ssize_t ret);

DEFINE_MARKER_TP(fs, read, fs_read, probe_fs_read,
	"count %zu fd %u");

notrace void probe_fs_read(void *_data, unsigned int fd, char __user *buf, size_t count,
		ssize_t ret)
{
	struct marker *marker;
	struct serialize_sizet_int data;

	data.f1 = count;
	data.f2 = fd;

	marker = &GET_MARKER(fs, read);
	ltt_specialized_trace(marker, marker->single.probe_private,
		&data, serialize_sizeof(data), sizeof(size_t));
}

void probe_fs_write(void *_data, unsigned int fd, char __user *buf, size_t count,
		ssize_t ret);

DEFINE_MARKER_TP(fs, write, fs_write, probe_fs_write,
	"count %zu fd %u");

notrace void probe_fs_write(void *_data, unsigned int fd, char __user *buf, size_t count,
		ssize_t ret)
{
	struct marker *marker;
	struct serialize_sizet_int data;

	data.f1 = count;
	data.f2 = fd;

	marker = &GET_MARKER(fs, write);
	ltt_specialized_trace(marker, marker->single.probe_private,
		&data, serialize_sizeof(data), sizeof(size_t));
}

void probe_fs_pread64(void *_data, unsigned int fd, char __user *buf, size_t count,
		loff_t pos, ssize_t ret)
{
	trace_mark_tp(fs, pread64, fs_pread64, probe_fs_pread64,
		"fd %u count %zu pos %llu",
		fd, count, (unsigned long long)pos);
}

void probe_fs_pwrite64(void *_data, unsigned int fd, const char __user *buf,
		size_t count, loff_t pos, ssize_t ret)
{
	trace_mark_tp(fs, pwrite64, fs_pwrite64, probe_fs_pwrite64,
		"fd %u count %zu pos %llu",
		fd, count, (unsigned long long)pos);
}

void probe_fs_readv(void *_data, unsigned long fd, const struct iovec __user *vec,
		unsigned long vlen, ssize_t ret)
{
	trace_mark_tp(fs, readv, fs_readv, probe_fs_readv,
		"fd %lu vlen %lu", fd, vlen);
}

void probe_fs_writev(void *_data, unsigned long fd, const struct iovec __user *vec,
		unsigned long vlen, ssize_t ret)
{
	trace_mark_tp(fs, writev, fs_writev, probe_fs_writev,
		"fd %lu vlen %lu", fd, vlen);
}

void probe_fs_select(void *_data, int fd, struct timespec *end_time)
{
	struct timespec tmptime;

	if (end_time) {
		tmptime = *end_time;
	} else {
		tmptime.tv_sec = -1L;
		tmptime.tv_nsec = -1L;
	}

	trace_mark_tp(fs, select, fs_select, probe_fs_select,
		"fd %d end_time_sec %ld end_time_nsec %ld", fd,
			tmptime.tv_sec, tmptime.tv_nsec);
}

void probe_fs_poll(void *_data, int fd)
{
	trace_mark_tp(fs, pollfd, fs_poll, probe_fs_poll,
		"fd %d", fd);
}

<<<<<<< HEAD
void probe_fs_dup(void *_data, unsigned int oldfd, unsigned int newfd)
{
	trace_mark_tp(fs, dup, fs_dup, probe_fs_dup,
		"oldfd %d newfd %d", oldfd, newfd);
=======
void probe_fs_pipe(void *_data, int readfd, int writefd)
{
	trace_mark_tp(fs, pipe, fs_pipe, probe_fs_pipe,
		"readfd %d writefd %d", readfd, writefd);
>>>>>>> 8f7e8819
}

MODULE_LICENSE("GPL and additional rights");
MODULE_AUTHOR("Mathieu Desnoyers");
MODULE_DESCRIPTION("FS Tracepoint Probes");<|MERGE_RESOLUTION|>--- conflicted
+++ resolved
@@ -153,17 +153,16 @@
 		"fd %d", fd);
 }
 
-<<<<<<< HEAD
 void probe_fs_dup(void *_data, unsigned int oldfd, unsigned int newfd)
 {
 	trace_mark_tp(fs, dup, fs_dup, probe_fs_dup,
 		"oldfd %d newfd %d", oldfd, newfd);
-=======
+}
+
 void probe_fs_pipe(void *_data, int readfd, int writefd)
 {
 	trace_mark_tp(fs, pipe, fs_pipe, probe_fs_pipe,
 		"readfd %d writefd %d", readfd, writefd);
->>>>>>> 8f7e8819
 }
 
 MODULE_LICENSE("GPL and additional rights");
