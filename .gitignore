--- conflicted
+++ resolved
@@ -77,13 +77,11 @@
 *~
 \#*#
 
-<<<<<<< HEAD
 # defsyms.mk generated files
 *.defsyms
 *.symvers
-=======
+
 # module signing
 signing_key.priv
 signing_key.x509
 x509.genkey
->>>>>>> f7021dc7
